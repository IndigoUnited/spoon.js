/**
 * Joint abstract class.
 * A Joint represents a node in the hierarchy.
 */
define([
    'events-emitter/EventsEmitter',
    'services/broadcaster',
    '../util/extend',
    'mout/array/insert',
    'mout/array/remove',
    'has'
], function (EventsEmitter, broadcaster, extend, insert, remove, has) {

    'use strict';

    function Joint() {
        this._downlinks = [];
        this._emitter = new EventsEmitter();
    }

    Joint.extend = extend;

    /**
     * Adds a listener for an upcast or broadcast event.
     * Duplicate listeners for the same event will be discarded.
     *
     * @param {String}   event     The event name
     * @param {Function} fn        The handler
     * @param {Object}   [context] The context to be used to call the handler, defaults to the joint instance
     *
     * @return {Joint} The instance itself to allow chaining
     */
    Joint.prototype.on = function (event, fn, context) {
        context = context || this;

        this._emitter.on(event, fn, context);
        broadcaster.on(event, fn, context);

        return this;
    };

    /**
     * Adds a one time listener for an upcast or broadcast event.
     * Duplicate listeners for the same event will be discarded.
     *
     * @param {String}   event     The event name
     * @param {Function} fn        The handler
     * @param {Object}   [context] The context to be used to call the handler, defaults to the joint instance
     *
     * @return {Joint} The instance itself to allow chaining
     */
    Joint.prototype.once = function (event, fn, context) {
        context = context || this;

        this._emitter.once(event, fn, context);
        broadcaster.once(event, fn, context);

        return this;
    };

    /**
     * Removes a previously added listener.
     *
     * @param {String}   event     The event name
     * @param {Function} fn        The handler
     * @param {Object}   [context] The context passed to the on() method
     *
     * @return {Joint} The instance itself to allow chaining
     */
    Joint.prototype.off = function (event, fn, context) {
        context = context || this;

        this._emitter.off(event, fn, context);
        broadcaster.off(event, fn, context);

        return this;
    };

    /**
     * Destroys the instance, releasing all of its resources.
     * Note that all downlinks will also be destroyed.
     */
    Joint.prototype.destroy = function () {
        if (!this._destroyed) {
            this._onDestroy();
            this._destroyed = true;
        }
    };

    ////////////////////////////////////////////////////////////

    /**
     * Creates a link between this joint and another one.
     *
     * @param {Joint} joint Another joint to link to this one
     *
     * @return {Joint} The joint passed in as the argument
     */
    Joint.prototype._link = function (joint) {
        if (has('debug') && joint._uplink && joint._uplink !== this) {
            throw new Error('"' + this.$name + '" is already linked to other joint');
        }

        if (joint._uplink !== this) {
            joint._uplink = this;
            insert(this._downlinks, joint);
            joint._emitter.emit('link', this);
        }

        return joint;
    };

    /**
     * Removes a previously created link between this joint and another one.
     *
     * @param {Joint} joint Another joint to link to this one
     *
     * @return {Joint} The instance itself to allow chaining
     */
    Joint.prototype._unlink = function (joint) {
        remove(this._downlinks, joint);

        if (joint._uplink === this) {
            joint._uplink = null;
            joint._emitter.emit('unlink', this);
        }

        return this;
    };

    /**
     * Fires an event upwards the chain.
     *
     * @param {String}   event  The event name
     * @param {...mixed} [args] The arguments to pass along with the event
     *
     * @return {Joint} The instance itself to allow chaining
     */
    Joint.prototype._upcast = function (event, args) {
        // Check if the event will be handled locally
        // Otherwise we will keep upcasting upwards the chain
        if (this._emitter.has(event)) {
            this._emitter.emit.apply(this._emitter, arguments);
        } else if (this._uplink) {
            this._uplink._upcast.apply(this._uplink, arguments);
        } else if (has('debug')) {
            console.warn('Unhandled upcast event "' + event + '".');
        }

        return this;
    };

    /**
     * Fires an event to all the joints.
     *
     * @param {String}   event  The event name
     * @param {...mixed} [args] The arguments to pass along with the event
     *
     * @return {Joint} The instance itself to allow chaining
     */
    Joint.prototype._broadcast = function (event, args) {
        broadcaster.broadcast.apply(broadcaster, arguments);

        return this;
    };

    /**
<<<<<<< HEAD
     * Function called by destroy().
=======
     * Method called after calling destroy().
>>>>>>> ee2dcd79
     * Subclasses should override this method to release additional resources.
     *
     * The default implementation will also destroy any linked joints.
     */
    Joint.prototype._onDestroy = function () {
        var x,
            curr;

        // Remove the listeners from the broadcaster
        this._emitter.forEach(broadcaster.off, broadcaster);

        // Clear the listeners
        this._emitter.off();

        // Foreach uplink, automatically unlink this instance
        if (this._uplink) {
            this._uplink._unlink(this);
            this._uplink = null;
        }

        // Foreach downlink, automatically unlink it and destroy
        for (x = this._downlinks.length - 1; x >= 0; x -= 1) {
            curr = this._downlinks[x];
            this._unlink(curr);
            curr.destroy();
        }

        this._downlinks = null;
    };

    return Joint;
});<|MERGE_RESOLUTION|>--- conflicted
+++ resolved
@@ -165,11 +165,7 @@
     };
 
     /**
-<<<<<<< HEAD
      * Function called by destroy().
-=======
-     * Method called after calling destroy().
->>>>>>> ee2dcd79
      * Subclasses should override this method to release additional resources.
      *
      * The default implementation will also destroy any linked joints.
